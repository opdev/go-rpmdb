--- conflicted
+++ resolved
@@ -4,11 +4,7 @@
   test:
     strategy:
       matrix:
-<<<<<<< HEAD
-        go-version: [1.14.x, 1.15.x, 1.16.x, 1.17.x]
-=======
         go-version: [1.16.x, 1.17.x]
->>>>>>> 0f7a6d95
     runs-on: ubuntu-latest
     steps:
     - name: Install Go
